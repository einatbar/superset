/**
 * Licensed to the Apache Software Foundation (ASF) under one
 * or more contributor license agreements.  See the NOTICE file
 * distributed with this work for additional information
 * regarding copyright ownership.  The ASF licenses this file
 * to you under the Apache License, Version 2.0 (the
 * "License"); you may not use this file except in compliance
 * with the License.  You may obtain a copy of the License at
 *
 *   http://www.apache.org/licenses/LICENSE-2.0
 *
 * Unless required by applicable law or agreed to in writing,
 * software distributed under the License is distributed on an
 * "AS IS" BASIS, WITHOUT WARRANTIES OR CONDITIONS OF ANY
 * KIND, either express or implied.  See the License for the
 * specific language governing permissions and limitations
 * under the License.
 */
import {
  AppSection,
  DataMask,
  ensureIsArray,
  ExtraFormData,
  GenericDataType,
  JsonObject,
  smartDateDetailedFormatter,
  t,
  tn,
} from '@superset-ui/core';
import React, { useCallback, useEffect, useReducer, useState } from 'react';
import { Select } from 'src/common/components';
import debounce from 'lodash/debounce';
import { SLOW_DEBOUNCE } from 'src/constants';
import { PluginFilterSelectProps, SelectValue } from './types';
import { StyledSelect, Styles } from '../common';
import { getDataRecordFormatter, getSelectExtraFormData } from '../../utils';

const { Option } = Select;

type DataMaskAction =
  | { type: 'ownState'; ownState: JsonObject }
  | {
      type: 'filterState';
      extraFormData: ExtraFormData;
      filterState: { value: SelectValue };
    };

function reducer(state: DataMask, action: DataMaskAction): DataMask {
  switch (action.type) {
    case 'ownState':
      return {
        ...state,
        ownState: {
          ...(state.ownState || {}),
          ...action.ownState,
        },
      };
    case 'filterState':
      return {
        ...state,
        extraFormData: action.extraFormData,
        filterState: {
          ...(state.filterState || {}),
          ...action.filterState,
        },
      };
    default:
      return {
        ...state,
      };
  }
}

type DataMaskReducer = (
  prevState: DataMask,
  action: DataMaskAction,
) => DataMask;

export default function PluginFilterSelect(props: PluginFilterSelectProps) {
  const {
    coltypeMap,
    data,
    filterState,
    formData,
    height,
    isRefreshing,
    width,
    setDataMask,
    setFocusedFilter,
    unsetFocusedFilter,
    appSection,
  } = props;
  const {
    enableEmptyFilter,
    multiSelect,
    showSearch,
    inverseSelection,
    inputRef,
    defaultToFirstItem,
    searchAllOptions,
  } = formData;
  const groupby = ensureIsArray<string>(formData.groupby);
  const [col] = groupby;
  const [currentSuggestionSearch, setCurrentSuggestionSearch] = useState('');
  const [dataMask, dispatchDataMask] = useReducer<DataMaskReducer>(reducer, {
    filterState,
    ownState: {
      coltypeMap,
    },
  });
  const updateDataMask = (values: SelectValue) => {
    const emptyFilter =
      enableEmptyFilter && !inverseSelection && !values?.length;

    dispatchDataMask({
      type: 'filterState',
      extraFormData: getSelectExtraFormData(
        col,
        values,
        emptyFilter,
        inverseSelection,
      ),
      filterState: {
        value: values,
      },
    });
  };

  const isDisabled =
    appSection === AppSection.FILTER_CONFIG_MODAL && defaultToFirstItem;

  const debouncedOwnStateFunc = useCallback(
    debounce((val: string) => {
      dispatchDataMask({
        type: 'ownState',
        ownState: {
          search: val,
        },
      });
    }, SLOW_DEBOUNCE),
    [],
  );

  const searchWrapper = (val: string) => {
    if (searchAllOptions) {
      debouncedOwnStateFunc(val);
    }
    setCurrentSuggestionSearch(val);
  };

  const clearSuggestionSearch = () => {
    setCurrentSuggestionSearch('');
    if (searchAllOptions) {
      dispatchDataMask({
        type: 'ownState',
        ownState: {
          search: null,
        },
      });
    }
  };

  const handleBlur = () => {
    clearSuggestionSearch();
    unsetFocusedFilter();
  };

  const datatype: GenericDataType = coltypeMap[col];
  const labelFormatter = getDataRecordFormatter({
    timeFormatter: smartDateDetailedFormatter,
  });

  const handleChange = (value?: SelectValue | number | string) => {
    const values = ensureIsArray(value);
    if (values.length === 0) {
      updateDataMask(null);
    } else {
      updateDataMask(values);
    }
  };

  useEffect(() => {
    const firstItem: SelectValue = data[0]
      ? (groupby.map(col => data[0][col]) as string[])
      : null;
    if (isDisabled) {
      // empty selection if filter is disabled
      updateDataMask(null);
    } else if (!isDisabled && defaultToFirstItem && firstItem) {
      // initialize to first value if set to default to first item
      updateDataMask(firstItem);
    } else {
      // reset data mask based on filter state
      updateDataMask(filterState.value);
    }
  }, [
    col,
    isDisabled,
    defaultToFirstItem,
    enableEmptyFilter,
    inverseSelection,
  ]);

  useEffect(() => {
    setDataMask(dataMask);
  }, [JSON.stringify(dataMask)]);

  const placeholderText =
    data.length === 0
      ? t('No data')
      : tn('%s option', '%s options', data.length, data.length);
  return (
    <Styles height={height} width={width}>
      <StyledSelect
        allowClear={!enableEmptyFilter}
        // @ts-ignore
        value={filterState.value || []}
        disabled={isDisabled}
        showSearch={showSearch}
        mode={multiSelect ? 'multiple' : undefined}
        placeholder={placeholderText}
        onSearch={searchWrapper}
        onSelect={clearSuggestionSearch}
        onBlur={handleBlur}
        onFocus={setFocusedFilter}
        // @ts-ignore
        onChange={handleChange}
        ref={inputRef}
<<<<<<< HEAD
        maxTagCount={5}
=======
        loading={isRefreshing}
>>>>>>> 9a96dac3
      >
        {data.map(row => {
          const [value] = groupby.map(col => row[col]);
          return (
            // @ts-ignore
            <Option key={`${value}`} value={value}>
              {labelFormatter(value, datatype)}
            </Option>
          );
        })}
        {currentSuggestionSearch &&
          !ensureIsArray(filterState.value).some(
            suggestion => suggestion === currentSuggestionSearch,
          ) && (
            <Option value={currentSuggestionSearch}>
              {currentSuggestionSearch}
            </Option>
          )}
      </StyledSelect>
    </Styles>
  );
}<|MERGE_RESOLUTION|>--- conflicted
+++ resolved
@@ -226,11 +226,8 @@
         // @ts-ignore
         onChange={handleChange}
         ref={inputRef}
-<<<<<<< HEAD
+        loading={isRefreshing}
         maxTagCount={5}
-=======
-        loading={isRefreshing}
->>>>>>> 9a96dac3
       >
         {data.map(row => {
           const [value] = groupby.map(col => row[col]);
