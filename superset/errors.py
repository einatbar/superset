# Licensed to the Apache Software Foundation (ASF) under one
# or more contributor license agreements.  See the NOTICE file
# distributed with this work for additional information
# regarding copyright ownership.  The ASF licenses this file
# to you under the Apache License, Version 2.0 (the
# "License"); you may not use this file except in compliance
# with the License.  You may obtain a copy of the License at
#
#   http://www.apache.org/licenses/LICENSE-2.0
#
# Unless required by applicable law or agreed to in writing,
# software distributed under the License is distributed on an
# "AS IS" BASIS, WITHOUT WARRANTIES OR CONDITIONS OF ANY
# KIND, either express or implied.  See the License for the
# specific language governing permissions and limitations
# under the License.
# pylint: disable=too-few-public-methods,invalid-name
from dataclasses import dataclass  # pylint: disable=wrong-import-order
from enum import Enum
from typing import Any, Dict, Optional

from flask_babel import gettext as _


class SupersetErrorType(str, Enum):
    """
    Types of errors that can exist within Superset.

    Keep in sync with superset-frontend/src/components/ErrorMessage/types.ts
    and docs/src/pages/docs/Miscellaneous/issue_codes.mdx
    """

    # Frontend errors
    FRONTEND_CSRF_ERROR = "FRONTEND_CSRF_ERROR"
    FRONTEND_NETWORK_ERROR = "FRONTEND_NETWORK_ERROR"
    FRONTEND_TIMEOUT_ERROR = "FRONTEND_TIMEOUT_ERROR"

    # DB Engine errors
    GENERIC_DB_ENGINE_ERROR = "GENERIC_DB_ENGINE_ERROR"
    COLUMN_DOES_NOT_EXIST_ERROR = "COLUMN_DOES_NOT_EXIST_ERROR"
    TABLE_DOES_NOT_EXIST_ERROR = "TABLE_DOES_NOT_EXIST_ERROR"
    CONNECTION_INVALID_USERNAME_ERROR = "CONNECTION_INVALID_USERNAME_ERROR"
    CONNECTION_INVALID_PASSWORD_ERROR = "CONNECTION_INVALID_PASSWORD_ERROR"
    CONNECTION_INVALID_HOSTNAME_ERROR = "CONNECTION_INVALID_HOSTNAME_ERROR"
    CONNECTION_PORT_CLOSED_ERROR = "CONNECTION_PORT_CLOSED_ERROR"
    CONNECTION_HOST_DOWN_ERROR = "CONNECTION_HOST_DOWN_ERROR"
    CONNECTION_ACCESS_DENIED_ERROR = "CONNECTION_ACCESS_DENIED_ERROR"
    CONNECTION_UNKNOWN_DATABASE_ERROR = "CONNECTION_UNKNOWN_DATABASE_ERROR"
    CONNECTION_DATABASE_PERMISSIONS_ERROR = "TEST_CONNECTION_DATABASE_PERMISSIONS_ERROR"

    # Viz errors
    VIZ_GET_DF_ERROR = "VIZ_GET_DF_ERROR"
    UNKNOWN_DATASOURCE_TYPE_ERROR = "UNKNOWN_DATASOURCE_TYPE_ERROR"
    FAILED_FETCHING_DATASOURCE_INFO_ERROR = "FAILED_FETCHING_DATASOURCE_INFO_ERROR"

    # Security access errors
    TABLE_SECURITY_ACCESS_ERROR = "TABLE_SECURITY_ACCESS_ERROR"
    DATASOURCE_SECURITY_ACCESS_ERROR = "DATASOURCE_SECURITY_ACCESS_ERROR"
    DATABASE_SECURITY_ACCESS_ERROR = "DATABASE_SECURITY_ACCESS_ERROR"
    MISSING_OWNERSHIP_ERROR = "MISSING_OWNERSHIP_ERROR"

    # Other errors
    BACKEND_TIMEOUT_ERROR = "BACKEND_TIMEOUT_ERROR"

    # Sql Lab errors
    MISSING_TEMPLATE_PARAMS_ERROR = "MISSING_TEMPLATE_PARAMS_ERROR"

    # Generic errors
    GENERIC_COMMAND_ERROR = "GENERIC_COMMAND_ERROR"
    GENERIC_BACKEND_ERROR = "GENERIC_BACKEND_ERROR"


ERROR_TYPES_TO_ISSUE_CODES_MAPPING = {
    SupersetErrorType.BACKEND_TIMEOUT_ERROR: [
        {
            "code": 1000,
            "message": _("Issue 1000 - The datasource is too large to query."),
        },
        {
            "code": 1001,
            "message": _("Issue 1001 - The database is under an unusual load."),
        },
    ],
    SupersetErrorType.GENERIC_DB_ENGINE_ERROR: [
        {
            "code": 1002,
            "message": _("Issue 1002 - The database returned an unexpected error."),
        }
    ],
    SupersetErrorType.COLUMN_DOES_NOT_EXIST_ERROR: [
        {
            "code": 1003,
            "message": _(
                "Issue 1003 - There is a syntax error in the SQL query. "
                "Perhaps there was a misspelling or a typo."
            ),
        },
        {
            "code": 1004,
            "message": _(
                "Issue 1004 - The column was deleted or renamed in the database."
            ),
        },
    ],
    SupersetErrorType.TABLE_DOES_NOT_EXIST_ERROR: [
        {
            "code": 1003,
            "message": _(
                "Issue 1003 - There is a syntax error in the SQL query. "
                "Perhaps there was a misspelling or a typo."
            ),
        },
        {
            "code": 1005,
            "message": _(
                "Issue 1005 - The table was deleted or renamed in the database."
            ),
        },
    ],
    SupersetErrorType.MISSING_TEMPLATE_PARAMS_ERROR: [
        {
            "code": 1006,
            "message": _(
                "Issue 1006 - One or more parameters specified in the query are "
                "missing."
            ),
        },
    ],
    SupersetErrorType.CONNECTION_INVALID_HOSTNAME_ERROR: [
        {
            "code": 1007,
            "message": _("Issue 1007 - The hostname provided can't be resolved."),
        },
    ],
    SupersetErrorType.CONNECTION_PORT_CLOSED_ERROR: [
        {"code": 1008, "message": _("Issue 1008 - The port is closed."),},
    ],
    SupersetErrorType.CONNECTION_HOST_DOWN_ERROR: [
        {
            "code": 1009,
            "message": _(
                "Issue 1009 - The host might be down, and can't be reached on the "
                "provided port."
            ),
        },
    ],
    SupersetErrorType.GENERIC_COMMAND_ERROR: [
        {
            "code": 1010,
            "message": _(
                "Issue 1010 - Superset encountered an error while running a command."
            ),
        },
    ],
    SupersetErrorType.GENERIC_BACKEND_ERROR: [
        {
            "code": 1011,
            "message": _("Issue 1011 - Superset encountered an unexpected error."),
        },
    ],
    SupersetErrorType.CONNECTION_INVALID_USERNAME_ERROR: [
        {
            "code": 1012,
            "message": _(
                "Issue 1012 - The username provided when "
                "connecting to a database is not valid."
            ),
        },
    ],
    SupersetErrorType.CONNECTION_INVALID_PASSWORD_ERROR: [
        {
            "code": 1013,
            "message": _(
                "Issue 1013 - The password provided when "
                "connecting to a database is not valid."
            ),
        },
    ],
    SupersetErrorType.CONNECTION_ACCESS_DENIED_ERROR: [
        {
<<<<<<< HEAD
            "code": 1014,
            "message": _("Issue 1014 - Either the username or the password is wrong."),
        },
        {
            "code": 1015,
            "message": _(
                "Issue 1015 - Either the database is "
                "spelled incorrectly or does not exist."
            ),
        },
    ],
    SupersetErrorType.CONNECTION_UNKNOWN_DATABASE_ERROR: [
        {
            "code": 1015,
            "message": _(
                "Issue 1015 - Either the database is "
                "spelled incorrectly or does not exist."
            ),
        }
    ],
    SupersetErrorType.CONNECTION_DATABASE_PERMISSIONS_ERROR: [
        {
            "code": 1017,
            "message": _("Issue 1014 - User doesn't have the proper permissions"),
=======
            "code": 1017,
            "message": _("Issue 1017 - User doesn't have the proper permissions"),
>>>>>>> 5594c5c3
        },
    ],
}


class ErrorLevel(str, Enum):
    """
    Levels of errors that can exist within Superset.

    Keep in sync with superset-frontend/src/components/ErrorMessage/types.ts
    """

    INFO = "info"
    WARNING = "warning"
    ERROR = "error"


@dataclass
class SupersetError:
    """
    An error that is returned to a client.
    """

    message: str
    error_type: SupersetErrorType
    level: ErrorLevel
    extra: Optional[Dict[str, Any]] = None

    def __post_init__(self) -> None:
        """
        Mutates the extra params with user facing error codes that map to backend
        errors.
        """
        issue_codes = ERROR_TYPES_TO_ISSUE_CODES_MAPPING.get(self.error_type)
        if issue_codes:
            self.extra = self.extra or {}
            self.extra.update({"issue_codes": issue_codes})<|MERGE_RESOLUTION|>--- conflicted
+++ resolved
@@ -178,35 +178,23 @@
     ],
     SupersetErrorType.CONNECTION_ACCESS_DENIED_ERROR: [
         {
-<<<<<<< HEAD
             "code": 1014,
             "message": _("Issue 1014 - Either the username or the password is wrong."),
         },
+    ],
+    SupersetErrorType.CONNECTION_UNKNOWN_DATABASE_ERROR: [
         {
             "code": 1015,
             "message": _(
                 "Issue 1015 - Either the database is "
                 "spelled incorrectly or does not exist."
             ),
-        },
-    ],
-    SupersetErrorType.CONNECTION_UNKNOWN_DATABASE_ERROR: [
-        {
-            "code": 1015,
-            "message": _(
-                "Issue 1015 - Either the database is "
-                "spelled incorrectly or does not exist."
-            ),
         }
     ],
     SupersetErrorType.CONNECTION_DATABASE_PERMISSIONS_ERROR: [
         {
-            "code": 1017,
-            "message": _("Issue 1014 - User doesn't have the proper permissions"),
-=======
             "code": 1017,
             "message": _("Issue 1017 - User doesn't have the proper permissions"),
->>>>>>> 5594c5c3
         },
     ],
 }
