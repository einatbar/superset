# Licensed to the Apache Software Foundation (ASF) under one
# or more contributor license agreements.  See the NOTICE file
# distributed with this work for additional information
# regarding copyright ownership.  The ASF licenses this file
# to you under the Apache License, Version 2.0 (the
# "License"); you may not use this file except in compliance
# with the License.  You may obtain a copy of the License at
#
#   http://www.apache.org/licenses/LICENSE-2.0
#
# Unless required by applicable law or agreed to in writing,
# software distributed under the License is distributed on an
# "AS IS" BASIS, WITHOUT WARRANTIES OR CONDITIONS OF ANY
# KIND, either express or implied.  See the License for the
# specific language governing permissions and limitations
# under the License.
import logging
from collections import Counter
from typing import Any, Dict, List, Optional

from flask_appbuilder.models.sqla import Model
from flask_appbuilder.security.sqla.models import User
from marshmallow import ValidationError

from superset.commands.base import BaseCommand
from superset.commands.utils import populate_owners
from superset.connectors.sqla.models import SqlaTable
from superset.dao.exceptions import DAOUpdateFailedError
from superset.datasets.commands.exceptions import (
    DatabaseChangeValidationError,
    DatasetColumnNotFoundValidationError,
    DatasetColumnsDuplicateValidationError,
    DatasetColumnsExistsValidationError,
    DatasetExistsValidationError,
    DatasetForbiddenError,
    DatasetInvalidError,
    DatasetMetricsDuplicateValidationError,
    DatasetMetricsExistsValidationError,
    DatasetMetricsNotFoundValidationError,
    DatasetNotFoundError,
    DatasetUpdateFailedError,
)
from superset.datasets.dao import DatasetDAO
from superset.exceptions import SupersetSecurityException
from superset.views.base import check_ownership

logger = logging.getLogger(__name__)


class UpdateDatasetCommand(BaseCommand):
    def __init__(
        self,
        user: User,
        model_id: int,
        data: Dict[str, Any],
        override_columns: bool = False,
    ):
        self._actor = user
        self._model_id = model_id
        self._properties = data.copy()
        self._model: Optional[SqlaTable] = None
        self.override_columns = override_columns

    def run(self) -> Model:
        self.validate()
        if self._model:
            try:
                dataset = DatasetDAO.update(
<<<<<<< HEAD
                    self._model,
                    self._properties,
=======
                    model=self._model,
                    properties=self._properties,
                    commit=True,
>>>>>>> 16e69f11
                    override_columns=self.override_columns,
                )
                return dataset
            except DAOUpdateFailedError as ex:
                logger.exception(ex.exception)
                raise DatasetUpdateFailedError()
        raise DatasetUpdateFailedError()

    def validate(self) -> None:
        exceptions: List[ValidationError] = list()
        owner_ids: Optional[List[int]] = self._properties.get("owners")
        # Validate/populate model exists
        self._model = DatasetDAO.find_by_id(self._model_id)
        if not self._model:
            raise DatasetNotFoundError()
        # Check ownership
        try:
            check_ownership(self._model)
        except SupersetSecurityException:
            raise DatasetForbiddenError()

        database_id = self._properties.get("database", None)
        table_name = self._properties.get("table_name", None)
        # Validate uniqueness
        if not DatasetDAO.validate_update_uniqueness(
            self._model.database_id, self._model_id, table_name
        ):
            exceptions.append(DatasetExistsValidationError(table_name))
        # Validate/Populate database not allowed to change
        if database_id and database_id != self._model:
            exceptions.append(DatabaseChangeValidationError())
        # Validate/Populate owner
        try:
            owners = populate_owners(self._actor, owner_ids)
            self._properties["owners"] = owners
        except ValidationError as ex:
            exceptions.append(ex)

        # Validate columns
        columns = self._properties.get("columns")
        if columns:
            self._validate_columns(columns, exceptions)

        # Validate metrics
        metrics = self._properties.get("metrics")
        if metrics:
            self._validate_metrics(metrics, exceptions)

        if exceptions:
            exception = DatasetInvalidError()
            exception.add_list(exceptions)
            raise exception

    def _validate_columns(
        self, columns: List[Dict[str, Any]], exceptions: List[ValidationError]
    ) -> None:
        # Validate duplicates on data
        if self._get_duplicates(columns, "column_name"):
            exceptions.append(DatasetColumnsDuplicateValidationError())
        else:
            # validate invalid id's
            columns_ids: List[int] = [
                column["id"] for column in columns if "id" in column
            ]
            if not DatasetDAO.validate_columns_exist(self._model_id, columns_ids):
                exceptions.append(DatasetColumnNotFoundValidationError())

            # validate new column names uniqueness
            if not self.override_columns:
                columns_names: List[str] = [
                    column["column_name"] for column in columns if "id" not in column
                ]
                if not DatasetDAO.validate_columns_uniqueness(
                    self._model_id, columns_names
                ):
                    exceptions.append(DatasetColumnsExistsValidationError())

    def _validate_metrics(
        self, metrics: List[Dict[str, Any]], exceptions: List[ValidationError]
    ) -> None:
        if self._get_duplicates(metrics, "metric_name"):
            exceptions.append(DatasetMetricsDuplicateValidationError())
        else:
            # validate invalid id's
            metrics_ids: List[int] = [
                metric["id"] for metric in metrics if "id" in metric
            ]
            if not DatasetDAO.validate_metrics_exist(self._model_id, metrics_ids):
                exceptions.append(DatasetMetricsNotFoundValidationError())
            # validate new metric names uniqueness
            metric_names: List[str] = [
                metric["metric_name"] for metric in metrics if "id" not in metric
            ]
            if not DatasetDAO.validate_metrics_uniqueness(self._model_id, metric_names):
                exceptions.append(DatasetMetricsExistsValidationError())

    @staticmethod
    def _get_duplicates(data: List[Dict[str, Any]], key: str) -> List[str]:
        duplicates = [
            name
            for name, count in Counter([item[key] for item in data]).items()
            if count > 1
        ]
        return duplicates<|MERGE_RESOLUTION|>--- conflicted
+++ resolved
@@ -66,14 +66,9 @@
         if self._model:
             try:
                 dataset = DatasetDAO.update(
-<<<<<<< HEAD
-                    self._model,
-                    self._properties,
-=======
                     model=self._model,
                     properties=self._properties,
                     commit=True,
->>>>>>> 16e69f11
                     override_columns=self.override_columns,
                 )
                 return dataset
